from torchvision import transforms
import pandas as pd
import numpy as np
import time
import pdb
from PIL import Image # Assicurati che PIL.Image sia importato
import h5py
from torch.utils.data import Dataset
import torch
from wsi_core.util_classes import Contour_Checking_fn, isInContourV1, isInContourV2, isInContourV3_Easy, isInContourV3_Hard

def get_contour_check_fn(contour_fn='four_pt_hard', cont=None, ref_patch_size=None, center_shift=None):
    if contour_fn == 'four_pt_hard':
        cont_check_fn = isInContourV3_Hard(contour=cont, patch_size=ref_patch_size, center_shift=center_shift)
    elif contour_fn == 'four_pt_easy':
        cont_check_fn = isInContourV3_Easy(contour=cont, patch_size=ref_patch_size, center_shift=0.5)
    elif contour_fn == 'center':
        cont_check_fn = isInContourV2(contour=cont, patch_size=ref_patch_size)
    elif contour_fn == 'basic':
        cont_check_fn = isInContourV1(contour=cont)
    else:
        raise NotImplementedError
    return cont_check_fn



class Wsi_Region(Dataset):
    '''
    args:
        wsi_object: instance of WholeSlideImage wrapper over a WSI
        top_left: tuple of coordinates representing the top left corner of WSI region (Default: None)
        bot_right tuple of coordinates representing the bot right corner of WSI region (Default: None)
        level: downsample level at which to prcess the WSI region
        patch_size: tuple of width, height representing the patch size
        step_size: tuple of w_step, h_step representing the step size
        contour_fn (str): 
            contour checking fn to use
            choice of ['four_pt_hard', 'four_pt_easy', 'center', 'basic'] (Default: 'four_pt_hard')
        t: custom torchvision transformation to apply 
        custom_downsample (int): additional downscale factor to apply 
        use_center_shift: for 'four_pt_hard' contour check, how far out to shift the 4 points
    '''
    def __init__(self, wsi_object, top_left=None, bot_right=None, level=0, 
                 patch_size = (256, 256), step_size=(256, 256), 
                 contour_fn='four_pt_hard',
                 t=None, custom_downsample=1, use_center_shift=False):
        
        self.custom_downsample = custom_downsample

        # downscale factor in reference to level 0
        self.ref_downsample = wsi_object.level_downsamples[level]
        # patch size in reference to level 0
        self.ref_size = tuple((np.array(patch_size) * np.array(self.ref_downsample)).astype(int)) 
        
        if self.custom_downsample > 1:
            self.target_patch_size = patch_size
            patch_size = tuple((np.array(patch_size) * np.array(self.ref_downsample) * custom_downsample).astype(int))
            step_size = tuple((np.array(step_size) * custom_downsample).astype(int))
            self.ref_size = patch_size
        else:
            step_size = tuple((np.array(step_size)).astype(int))
            self.ref_size = tuple((np.array(patch_size) * np.array(self.ref_downsample)).astype(int)) 
        
        self.wsi = wsi_object.wsi
        self.level = level
        self.patch_size = patch_size
            
        if not use_center_shift:
            center_shift = 0.
        else:
            overlap = 1 - float(step_size[0] / patch_size[0])
            if overlap < 0.25:
                center_shift = 0.375
            elif overlap >= 0.25 and overlap < 0.75:
                center_shift = 0.5
            elif overlap >=0.75 and overlap < 0.95:
                center_shift = 0.5
            else:
                center_shift = 0.625
            #center_shift = 0.375 # 25% overlap
            #center_shift = 0.625 #50%, 75% overlap
            #center_shift = 1.0 #95% overlap
        
        filtered_coords = []
        #iterate through tissue contours for valid patch coordinates
        for cont_idx, contour in enumerate(wsi_object.contours_tissue): 
            print('processing {}/{} contours'.format(cont_idx, len(wsi_object.contours_tissue)))
            cont_check_fn = get_contour_check_fn(contour_fn, contour, self.ref_size[0], center_shift)
            coord_results, _ = wsi_object.process_contour(contour, wsi_object.holes_tissue[cont_idx], level, '', 
                            patch_size = patch_size[0], step_size = step_size[0], contour_fn=cont_check_fn,
                            use_padding=True, top_left = top_left, bot_right = bot_right)
            if len(coord_results) > 0:
                filtered_coords.append(coord_results['coords'])
        
        if len(filtered_coords) > 0:
            self.coords = np.vstack(filtered_coords)
        else:
            # print(f"Warning: No valid coordinates found for WSI {wsi_object.name} with current patching parameters.")
            self.coords = np.empty((0, 2), dtype=np.int32) # Crea un array vuoto con la forma corretta

        if t is not None:
            # apply transformation
            assert t is not None, 'transformations not provided'
            self.transforms = t
        else:
            self.transforms = transforms.Compose([transforms.ToTensor()])

    def __len__(self):
        return len(self.coords)
    
    def __getitem__(self, idx):
        coord = self.coords[idx]
<<<<<<< HEAD

        patch_np = self.wsi_object.wsi.read_rect(
            location=tuple(coord), 
            size=self.patch_size, 
            resolution=self.level, 
            units='level'
        )

        patch_pil = Image.fromarray(patch_np)

        patch = self.transforms(patch_pil) 

=======
        patch = self.wsi.read_region(tuple(coord), self.level, self.patch_size)
        if self.custom_downsample > 1:
            patch = patch.resize(self.target_patch_size)
        patch = self.transforms(patch).unsqueeze(0)
>>>>>>> fa1618e1
        return patch, coord<|MERGE_RESOLUTION|>--- conflicted
+++ resolved
@@ -110,7 +110,7 @@
     
     def __getitem__(self, idx):
         coord = self.coords[idx]
-<<<<<<< HEAD
+
 
         patch_np = self.wsi_object.wsi.read_rect(
             location=tuple(coord), 
@@ -123,10 +123,4 @@
 
         patch = self.transforms(patch_pil) 
 
-=======
-        patch = self.wsi.read_region(tuple(coord), self.level, self.patch_size)
-        if self.custom_downsample > 1:
-            patch = patch.resize(self.target_patch_size)
-        patch = self.transforms(patch).unsqueeze(0)
->>>>>>> fa1618e1
         return patch, coord